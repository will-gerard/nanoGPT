"""
This training script can be run both on a single gpu in debug mode,
and also in a larger training run with distributed data parallel (ddp).

To run on a single GPU, example:
$ python train.py --batch_size=32 --compile=False

To run with DDP on 4 gpus on 1 node, example:
$ torchrun --standalone --nproc_per_node=4 train.py

To run with DDP on 4 gpus across 2 nodes, example:
- Run on the first (master) node with example IP 123.456.123.456:
$ torchrun --nproc_per_node=8 --nnodes=2 --node_rank=0 --master_addr=123.456.123.456 --master_port=1234 train.py
- Run on the worker node:
$ torchrun --nproc_per_node=8 --nnodes=2 --node_rank=1 --master_addr=123.456.123.456 --master_port=1234 train.py
(If your cluster does not have Infiniband interconnect prepend NCCL_IB_DISABLE=1)
"""

import os
import time
import math
import pickle
from contextlib import nullcontext

import numpy as np
import torch
from torch.nn.parallel import DistributedDataParallel as DDP
from torch.distributed import init_process_group, destroy_process_group

from model import GPTConfig, GPT, TransferGPT

import torch.nn.functional as F


import pandas as pd
import numpy as np
import tiktoken
import random

# -----------------------------------------------------------------------------
# default config values designed to train a gpt2 (124M) on OpenWebText
# I/O
out_dir = 'out'
pretrained_model_dir = 'pretrained'
model_file_name = 'ckpt.pt'
eval_interval = 30
log_interval = 1
eval_iters = 20
eval_only = False # if True, script exits right after the first eval
always_save_checkpoint = True # if True, always save a checkpoint after each eval
init_from = 'transfer' # 'scratch' or 'resume' or 'gpt2*' or 'transfer'
# wandb logging
wandb_log = False # disabled by default
wandb_project = 'owt'
wandb_run_name = 'gpt2' # 'run' + str(time.time())
# data
dataset = 'openwebtext'
gradient_accumulation_steps = 5 * 8 # used to simulate larger batch sizes
batch_size = 12 # if gradient_accumulation_steps > 1, this is the micro-batch size
block_size = 1024
# model
n_layer = 12
n_head = 12
n_embd = 768
dropout = 0.0 # for pretraining 0 is good, for finetuning try 0.1+
bias = False # do we use bias inside LayerNorm and Linear layers?
# adamw optimizer
learning_rate = 6e-4 # max learning rate
max_iters = 600000 # total number of training iterations
weight_decay = 1e-1
beta1 = 0.9
beta2 = 0.95
grad_clip = 1.0 # clip gradients at this value, or disable if == 0.0
# learning rate decay settings
decay_lr = True # whether to decay the learning rate
warmup_iters = 2000 # how many steps to warm up for
lr_decay_iters = 600000 # should be ~= max_iters per Chinchilla
min_lr = 6e-5 # minimum learning rate, should be ~= learning_rate/10 per Chinchilla
# DDP settings
backend = 'nccl' # 'nccl', 'gloo', etc.
# system
device = 'cuda' # examples: 'cpu', 'cuda', 'cuda:0', 'cuda:1' etc., or try 'mps' on macbooks
dtype = 'float32' # 'float32', 'bfloat16', or 'float16', the latter will auto implement a GradScaler
compile = False # use PyTorch 2.0 to compile the model to be faster
# -----------------------------------------------------------------------------
config_keys = [k for k,v in globals().items() if not k.startswith('_') and isinstance(v, (int, float, bool, str))]
exec(open('configurator.py').read()) # overrides from command line or config file
config = {k: globals()[k] for k in config_keys} # will be useful for logging
# -----------------------------------------------------------------------------

# various inits, derived attributes, I/O setup
ddp = int(os.environ.get('RANK', -1)) != -1 # is this a ddp run?
if ddp:
    init_process_group(backend=backend)
    ddp_rank = int(os.environ['RANK'])
    ddp_local_rank = int(os.environ['LOCAL_RANK'])
    ddp_world_size = int(os.environ['WORLD_SIZE'])
    device = f'cuda:{ddp_local_rank}'
    torch.cuda.set_device(device)
    master_process = ddp_rank == 0 # this process will do logging, checkpointing etc.
    seed_offset = ddp_rank # each process gets a different seed
    assert gradient_accumulation_steps % torch.cuda.device_count() == 0
    gradient_accumulation_steps //= torch.cuda.device_count()
else:
    # if not ddp, we are running on a single gpu, and one process
    master_process = True
    seed_offset = 0
    ddp_world_size = 1
tokens_per_iter = gradient_accumulation_steps * ddp_world_size * batch_size * block_size
print(f"tokens per iteration will be: {tokens_per_iter:,}")

if master_process:
    os.makedirs(out_dir, exist_ok=True)
torch.manual_seed(1337 + seed_offset)
torch.backends.cuda.matmul.allow_tf32 = True # allow tf32 on matmul
torch.backends.cudnn.allow_tf32 = True # allow tf32 on cudnn
device_type = 'cuda' if 'cuda' in device else 'cpu' # for later use in torch.autocast
# note: float16 data type will automatically use a GradScaler
ptdtype = {'float32': torch.float32, 'bfloat16': torch.bfloat16, 'float16': torch.float16}[dtype]
ctx = nullcontext() if device_type == 'cpu' else torch.amp.autocast(device_type=device_type, dtype=ptdtype)

if init_from != "transfer":
    # poor man's data loader
    data_dir = os.path.join('data', dataset)
    train_data = np.memmap(os.path.join(data_dir, 'train.bin'), dtype=np.uint16, mode='r')
    val_data = np.memmap(os.path.join(data_dir, 'val.bin'), dtype=np.uint16, mode='r')
    def get_batch(split):
        tensor_form_start = time.perf_counter()
        data = train_data if split == 'train' else val_data
        ix = torch.randint(len(data) - block_size, (batch_size,))
        x = torch.stack([torch.from_numpy((data[i:i+block_size]).astype(np.int64)) for i in ix])
        y = torch.stack([torch.from_numpy((data[i+1:i+1+block_size]).astype(np.int64)) for i in ix])
        tensor_form_time = time.perf_counter() - tensor_form_start
        data_transfer_start = time.perf_counter()
        if device_type == 'cuda':
            # pin arrays x,y, which allows us to move them to GPU asynchronously (non_blocking=True)
            x, y = x.pin_memory().to(device, non_blocking=True), y.pin_memory().to(device, non_blocking=True)
        else:
            x, y = x.to(device), y.to(device)
        data_transfer_time = time.perf_counter() - data_transfer_start
        return x, y, tensor_form_time, data_transfer_time
else:
    # if we we are in transfer mode, we don't want to load the openweb dataset
    # we want to load Mohler instead
    data_dir = os.path.join('data', dataset)
    data = pd.read_csv("mohler_dataset_edited.csv")

    print(f"the size of the full dataset is {data.shape}")

    # Split the DataFrame into training, validation, and testing sets
    train, validate, test = np.split(data.sample(frac=1, random_state=42), [int(.7*len(data)), int(.9*len(data))])

    # Print the sizes of the resulting sets
    print("Training set size: ", len(train))
    print("Validation set size: ", len(validate))
    print("Testing set size: ", len(test))

    # First we want to transform this data into X, Y pairs
    # Each X will be the (question, desired_answer, student_answer)
    # Y will be the corresponding score_avg
    # Define a list of column names to select
    selected_cols = ['question', 'desired_answer', 'student_answer']

    # same process function as in prepare.py for the openweb dataset, I'm guessing we want the format to be the same?
    # this time just take in the text directly
    # and output the encod
    enc = tiktoken.get_encoding("gpt2")
    def process(text):
        ids = enc.encode_ordinary(text) # encode_ordinary ignores any special tokens
        ids.append(enc.eot_token) # add the end of text token, e.g. 50256 for gpt2 bpe
        # note: I think eot should be prepended not appended... hmm. it's called "eot" though...
        return ids

    # process each of the columns we care about in the dataframe
    x_df = train[selected_cols]
    val_df = validate[selected_cols]
    # Apply the process function to each element of the selected columns
    encoded_dataframe = x_df.applymap(process)
    encoded_val_dataframe = val_df.applymap(process)

    # # He has some fancy concatenation thing, writing this all to a file, its a little confusing
    # # our dataset is small, I'm not going to worry about it, and will create tensors directly
    X_tuples = []
    for index, row in encoded_dataframe.iterrows():
        question_tensor = torch.tensor(row['question'], dtype=torch.int64)
        desired_answer_tensor = torch.tensor(row['desired_answer'], dtype=torch.int64)
        student_answer_tensor = torch.tensor(row['student_answer'], dtype=torch.int64)
        X_tuples.append((question_tensor, desired_answer_tensor, student_answer_tensor))
    x_data_joined = []
    for tup in X_tuples:
        x_tensor = torch.cat([tup[0], tup[1], tup[2]])
        x_data_joined.append(x_tensor)
    
    # do same thing with val dataset
    val_tuples = []
    for index, row in encoded_val_dataframe.iterrows():
        question_tensor = torch.tensor(row['question'], dtype=torch.int64)
        desired_answer_tensor = torch.tensor(row['desired_answer'], dtype=torch.int64)
        student_answer_tensor = torch.tensor(row['student_answer'], dtype=torch.int64)
        val_tuples.append((question_tensor, desired_answer_tensor, student_answer_tensor))
    val_data_joined = []
    for tup in val_tuples:
        val_tensor = torch.cat([tup[0], tup[1], tup[2]])
        val_data_joined.append(val_tensor)
    
    # now get the average scores, which will be our y values
    # move these to the GPU directly, the dataset is small so we can afford to keep it in GPU 
    # memory the entire time
    y_train_data = np.array(train['score_avg'])
    y_train_tensor = torch.tensor(y_train_data).to(device)
    y_val_data = np.array(validate['score_avg'])
    y_val_tensor = torch.tensor(y_val_data).to(device)

    # Now we want to perform one extra step, and pad all the x tensors so they are all the same length
    # length should be block size
    padded_train = []
    for sample in x_data_joined:
        if len(sample) > 255: # I think only one or two samples should meet this, allows less padding
            print("WARN: dropping sample from training set, length longer than 255")
            continue
        else:
            pad_length = block_size - len(sample)
            padded_sample = F.pad(sample, (pad_length, 0), mode='constant', value=0)
            padded_train.append(padded_sample)
    
    # convert to tensors and move these tensors to the GPU up front
    padded_train = torch.stack([torch.tensor(sample) for sample in padded_train]).to(device)

    # again, do same operation on val
    padded_val = []
    for sample in val_data_joined:
        if len(sample) > 255: # I think only one or two samples should meet this, allows less padding
            print("WARN: dropping sample from testing set, length longer than 255")
            # TODO: now also need to drop corresponding sample from Y!
            continue
        else:
            pad_length = block_size - len(sample)
            padded_sample = F.pad(sample, (pad_length, 0), mode='constant', value=0)
            padded_val.append(padded_sample)
    
    padded_val = torch.stack([torch.tensor(sample) for sample in padded_val]).to(device)

    print("Done loading and preparing Mohler dataset")

    def get_batch(split):
        tensor_form_start = time.perf_counter()
        dataset = padded_train if split == 'train' else padded_val
        y_dataset = y_train_tensor if split == 'train' else y_val_tensor 
        sampled_indices = random.sample(range(0,len(dataset)), batch_size)
        x_batch = torch.stack([dataset[i] for i in sampled_indices])
        y_batch = torch.stack([y_dataset[i] for i in sampled_indices])
        tensor_form_time = time.perf_counter() - tensor_form_start

        data_transfer_start = time.perf_counter()
        # Now we should already have x and y on the correct device
        # will still call to for now to time and confirm that this is
        # now extremely fast
        x, y = x_batch.to(device), y_batch.to(device)
        data_transfer_time = time.perf_counter() - data_transfer_start
        return x,y, tensor_form_time, data_transfer_time

# init these up here, can override if init_from='resume' (i.e. from a checkpoint)
iter_num = 0
best_val_loss = 1e9

# attempt to derive vocab_size from the dataset
meta_path = os.path.join(data_dir, 'meta.pkl')
meta_vocab_size = None
if os.path.exists(meta_path):
    with open(meta_path, 'rb') as f:
        meta = pickle.load(f)
    meta_vocab_size = meta['vocab_size']
    print(f"found vocab_size = {meta_vocab_size} (inside {meta_path})")

# model init
model_args = dict(n_layer=n_layer, n_head=n_head, n_embd=n_embd, block_size=block_size,
                  bias=bias, vocab_size=None, dropout=dropout) # start with model_args from command line
if init_from == 'scratch':
    # init a new model from scratch
    print("Initializing a new model from scratch")
    # determine the vocab size we'll use for from-scratch training
    if meta_vocab_size is None:
        print("defaulting to vocab_size of GPT-2 to 50304 (50257 rounded up for efficiency)")
    model_args['vocab_size'] = meta_vocab_size if meta_vocab_size is not None else 50304
    gptconf = GPTConfig(**model_args)
    model = GPT(gptconf)
elif init_from == 'transfer':
    print(f"Starting Transfer Learning from pretrained model saved in {pretrained_model_dir}")

    # First, load the model. This works exactly the same way as in the 'resume' case,
    # Except it is a transfer learning model.
<<<<<<< HEAD
    ckpt_path = os.path.join(pretrained_model_dir, 'ckpt_pruned.pt')
=======
    ckpt_path = os.path.join(pretrained_model_dir, model_file_name)
>>>>>>> 18d70613
    checkpoint = torch.load(ckpt_path, map_location=device)
    checkpoint_model_args = checkpoint['model_args']
    # force these config attributes to be equal otherwise we can't even resume training
    # the rest of the attributes (e.g. dropout) can stay as desired from command line
    for k in ['n_layer', 'n_head', 'n_embd', 'block_size', 'bias', 'vocab_size']:
        model_args[k] = checkpoint_model_args[k]
    # create the model
    gptconf = GPTConfig(**model_args)
    pretrained_model = GPT(gptconf)
    state_dict = checkpoint['model']
    # fix the keys of the state dictionary :(
    # honestly no idea how checkpoints sometimes get this prefix, have to debug more
    unwanted_prefix = '_orig_mod.'
    for k,v in list(state_dict.items()):
        if k.startswith(unwanted_prefix):
            state_dict[k[len(unwanted_prefix):]] = state_dict.pop(k)
    pretrained_model.load_state_dict(state_dict)
    iter_num = checkpoint['iter_num']
    best_val_loss = checkpoint['best_val_loss']
    # Once the model is loaded, feed it into the constructor of the new transferGPT class
    model = TransferGPT(pretrained_model=pretrained_model, config=gptconf)
    print("Created transfer learning model successfully!")
elif init_from == 'resume':
    print(f"Resuming training from {out_dir}")
    # resume training from a checkpoint.
    ckpt_path = os.path.join(out_dir, 'mingyu-ckpt.pt')
    checkpoint = torch.load(ckpt_path, map_location=device)
    checkpoint_model_args = checkpoint['model_args']
    # force these config attributes to be equal otherwise we can't even resume training
    # the rest of the attributes (e.g. dropout) can stay as desired from command line
    for k in ['n_layer', 'n_head', 'n_embd', 'block_size', 'bias', 'vocab_size']:
        model_args[k] = checkpoint_model_args[k]
    # create the model
    gptconf = GPTConfig(**model_args)
    model = GPT(gptconf)
    state_dict = checkpoint['model']
    # fix the keys of the state dictionary :(
    # honestly no idea how checkpoints sometimes get this prefix, have to debug more
    unwanted_prefix = '_orig_mod.'
    for k,v in list(state_dict.items()):
        if k.startswith(unwanted_prefix):
            state_dict[k[len(unwanted_prefix):]] = state_dict.pop(k)
    model.load_state_dict(state_dict)
    iter_num = checkpoint['iter_num']
    best_val_loss = checkpoint['best_val_loss']
elif init_from.startswith('gpt2'):
    print(f"Initializing from OpenAI GPT-2 weights: {init_from}")
    # initialize from OpenAI GPT-2 weights
    override_args = dict(dropout=dropout)
    model = GPT.from_pretrained(init_from, override_args)
    # read off the created config params, so we can store them into checkpoint correctly
    for k in ['n_layer', 'n_head', 'n_embd', 'block_size', 'bias', 'vocab_size']:
        model_args[k] = getattr(model.config, k)
# crop down the model block size if desired, using model surgery
if block_size < model.config.block_size:
    model.crop_block_size(block_size)
    model_args['block_size'] = block_size # so that the checkpoint will have the right value
model.to(device)

# initialize a GradScaler. If enabled=False scaler is a no-op
#scaler = torch.cuda.amp.GradScaler(enabled=(dtype == 'float16'))

# optimizer
optimizer = model.configure_optimizers(weight_decay, learning_rate, (beta1, beta2), device_type)
if init_from == 'resume':
    optimizer.load_state_dict(checkpoint['optimizer'])
checkpoint = None # free up memory

# compile the model
if compile:
    print("compiling the model... (takes a ~minute)")
    unoptimized_model = model
    model = torch.compile(model) # requires PyTorch 2.0

# wrap model into DDP container
if ddp:
    model = DDP(model, device_ids=[ddp_local_rank])

# helps estimate an arbitrarily accurate loss over either split using many batches
@torch.no_grad()
def estimate_loss():
    out = {}
    model.eval()
    for split in ['train', 'val']:
        losses = torch.zeros(eval_iters)
        for k in range(eval_iters):
            X, Y, _, _ = get_batch(split)
            with ctx:
                logits, loss, _, _, _, _ = model(X, Y)
            losses[k] = loss.item()
        out[split] = losses.mean()
    model.train()
    return out

# learning rate decay scheduler (cosine with warmup)
def get_lr(it):
    # 1) linear warmup for warmup_iters steps
    if it < warmup_iters:
        return learning_rate * it / warmup_iters
    # 2) if it > lr_decay_iters, return min learning rate
    if it > lr_decay_iters:
        return min_lr
    # 3) in between, use cosine decay down to min learning rate
    decay_ratio = (it - warmup_iters) / (lr_decay_iters - warmup_iters)
    assert 0 <= decay_ratio <= 1
    coeff = 0.5 * (1.0 + math.cos(math.pi * decay_ratio)) # coeff ranges 0..1
    return min_lr + coeff * (learning_rate - min_lr)

# logging
if wandb_log and master_process:
    import wandb
    wandb.init(project=wandb_project, name=wandb_run_name, config=config)

# training loop
X, Y, _, _ = get_batch('train') # fetch the very first batch
t0 = time.time()
local_iter_num = 0 # number of iterations in the lifetime of this process
raw_model = model.module if ddp else model # unwrap DDP container if needed
running_mfu = -1.0
while True:
    total_data_loading_time = 0
    data_loading_tensor_form_time = 0
    data_loading_tensor_transfer_time = 0
    total_forward_pass_time = 0
    total_backward_pass_time = 0
    total_validation_set_eval_time = 0
    total_log_data_transfer_time = 0
    total_embed_time = 0
    total_transformer_time = 0
    total_linear_layer_time = 0
    total_loss_compute_time = 0

    # determine and set the learning rate for this iteration
    lr = get_lr(iter_num) if decay_lr else learning_rate
    for param_group in optimizer.param_groups:
        param_group['lr'] = lr

    # evaluate the loss on train/val sets and write checkpoints
    if iter_num % eval_interval == 0 and master_process:
        estimate_loss_start_time = time.perf_counter()
        losses = estimate_loss()
        total_validation_set_eval_time += (time.perf_counter() - estimate_loss_start_time)
        print(f"step {iter_num}: train loss {losses['train']:.4f}, val loss {losses['val']:.4f}")
        if wandb_log:
            wandb.log({
                "iter": iter_num,
                "train/loss": losses['train'],
                "val/loss": losses['val'],
                "lr": lr,
                "mfu": running_mfu*100, # convert to percentage
            })
        if losses['val'] < best_val_loss or always_save_checkpoint:
            best_val_loss = losses['val']
            if iter_num > 0:
                checkpoint = {
                    'model': raw_model.state_dict(),
                    'optimizer': optimizer.state_dict(),
                    'model_args': model_args,
                    'iter_num': iter_num,
                    'best_val_loss': best_val_loss,
                    'config': config,
                }
                print(f"saving checkpoint to {out_dir}")
                torch.save(checkpoint, os.path.join(out_dir, 'ckpt.pt'))
    if iter_num == 0 and eval_only:
        break

    # forward backward update, with optional gradient accumulation to simulate larger batch size
    # and using the GradScaler if data type is float16
    for micro_step in range(gradient_accumulation_steps):
        if ddp:
            # in DDP training we only need to sync gradients at the last micro step.
            # the official way to do this is with model.no_sync() context manager, but
            # I really dislike that this bloats the code and forces us to repeat code
            # looking at the source of that context manager, it just toggles this variable
            model.require_backward_grad_sync = (micro_step == gradient_accumulation_steps - 1)
        with ctx:
            forward_pass_start_time = time.perf_counter()
            logits, loss, embed_time, pretrained_forwarding_time, linear_layer_time, loss_compute_time = model(X, Y)
            total_forward_pass_time += (time.perf_counter() - forward_pass_start_time)
            total_embed_time += embed_time
            total_transformer_time += pretrained_forwarding_time
            total_linear_layer_time += linear_layer_time
            total_loss_compute_time += loss_compute_time
            loss = loss.float()
            loss = loss / gradient_accumulation_steps # scale the loss to account for gradient accumulation
        # immediately async prefetch next batch while model is doing the forward pass on the GPU
        data_load_start_time = time.perf_counter()
        X, Y, form_time, transfer_time = get_batch('train')
        total_data_loading_time += (time.perf_counter() - data_load_start_time)
        data_loading_tensor_form_time += form_time
        data_loading_tensor_transfer_time += transfer_time
        # backward pass, with gradient scaling if training in fp16
        backward_pass_start_time = time.perf_counter()
        loss.backward()
        total_backward_pass_time += (time.perf_counter() - backward_pass_start_time)
    # clip the gradient
    if grad_clip != 0.0:
        # scaler.unscale_(optimizer)
        torch.nn.utils.clip_grad_norm_(model.parameters(), grad_clip)
    # step the optimizer and scaler if training in fp16
    optimizer.step()
    # scaler.update()
    # flush the gradients as soon as we can, no need for this memory anymore
    optimizer.zero_grad(set_to_none=True)

    # timing and logging
    t1 = time.time()
    dt = t1 - t0
    t0 = t1
    if iter_num % log_interval == 0 and master_process:
        # get loss as float. note: this is a CPU-GPU sync point
        # scale up to undo the division above, approximating the true total loss (exact would have been a sum)
        log_transfer_start = time.perf_counter()
        lossf = loss.item() * gradient_accumulation_steps
        # if local_iter_num >= 5: # let the training loop settle a bit
        #     mfu = raw_model.estimate_mfu(batch_size * gradient_accumulation_steps, dt)
        #     running_mfu = mfu if running_mfu == -1.0 else 0.9*running_mfu + 0.1*mfu
        print(f"iter {iter_num}: loss {lossf:.4f}, time {dt*1000:.2f}ms, mfu {running_mfu*100:.2f}%")
        total_log_data_transfer_time += (time.perf_counter() - log_transfer_start)
        # if local_iter_num >= 5: # let the training loop settle a bit
        #     mfu = raw_model.estimate_mfu(batch_size * gradient_accumulation_steps, dt)
        #     running_mfu = mfu if running_mfu == -1.0 else 0.9*running_mfu + 0.1*mfu
        # print(f"iter {iter_num}: loss {lossf:.4f}, time {dt*1000:.2f}ms, mfu {running_mfu*100:.2f}%")
        print(f"iter {iter_num}: loss {lossf:.4f}, time {dt*1000:.2f}ms")
        print(f"Printing average perf counter times for the last {log_interval} iterations:")
        print(f"Total forward pass time: {total_forward_pass_time}")
        print(f"Total forward pass embedding time: {total_embed_time}")
        print(f"Total forward pass transformer time: {total_transformer_time}")
        print(f"Total forward pass linear layer time: {total_linear_layer_time}")
        print(f"Total forward pass loss comp time: {total_loss_compute_time}")
        print(f"Average backward pass time: {total_backward_pass_time}")
        print(f"Average data loading time: {total_data_loading_time}")
        print(f"Average tensor form time: {data_loading_tensor_form_time}")
        print(f"Average data transfer time: {data_loading_tensor_transfer_time}")
        print(f"Average validation set eval time: {total_validation_set_eval_time}")
        print(f"Average logging time: {total_log_data_transfer_time}")
<<<<<<< HEAD
        print(f"Printing cuda memory summary from pytorch:")
        print(torch.cuda.memory_summary())
=======
        # print(f"Printing cuda memory summary from pytorch:")
        # print(torch.cuda.memory_summary())
>>>>>>> 18d70613
    iter_num += 1
    local_iter_num += 1

    # termination conditions
    if iter_num > max_iters:
        break

if ddp:
    destroy_process_group()<|MERGE_RESOLUTION|>--- conflicted
+++ resolved
@@ -289,11 +289,7 @@
 
     # First, load the model. This works exactly the same way as in the 'resume' case,
     # Except it is a transfer learning model.
-<<<<<<< HEAD
-    ckpt_path = os.path.join(pretrained_model_dir, 'ckpt_pruned.pt')
-=======
     ckpt_path = os.path.join(pretrained_model_dir, model_file_name)
->>>>>>> 18d70613
     checkpoint = torch.load(ckpt_path, map_location=device)
     checkpoint_model_args = checkpoint['model_args']
     # force these config attributes to be equal otherwise we can't even resume training
@@ -531,13 +527,8 @@
         print(f"Average data transfer time: {data_loading_tensor_transfer_time}")
         print(f"Average validation set eval time: {total_validation_set_eval_time}")
         print(f"Average logging time: {total_log_data_transfer_time}")
-<<<<<<< HEAD
-        print(f"Printing cuda memory summary from pytorch:")
-        print(torch.cuda.memory_summary())
-=======
         # print(f"Printing cuda memory summary from pytorch:")
         # print(torch.cuda.memory_summary())
->>>>>>> 18d70613
     iter_num += 1
     local_iter_num += 1
 
